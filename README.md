# SD-Core UDR Operator (k8s)
[![CharmHub Badge](https://charmhub.io/sdcore-udr-k8s/badge.svg)](https://charmhub.io/sdcore-udr-k8s)

A Charmed Operator for SD-Core's Unified Data Repository (UDR) component for K8s. 

## Usage

```bash
<<<<<<< HEAD
juju deploy mongodb-k8s --trust --channel=6/edge
juju deploy sdcore-nrf --trust --channel=edge
juju deploy sdcore-udr --trust --channel=edge
=======
juju deploy mongodb-k8s --trust --channel=5/edge
juju deploy sdcore-nrf-k8s --channel=edge
juju deploy sdcore-udr-k8s --channel=edge
>>>>>>> e7506e8b
juju deploy self-signed-certificates --channel=beta
juju integrate mongodb-k8s sdcore-nrf-k8s
juju integrate mongodb-k8s sdcore-udr-k8s:database
juju integrate sdcore-nrf-k8s:certificates self-signed-certificates:certificates
juju integrate sdcore-nrf-k8s:fiveg_nrf sdcore-udr-k8s:fiveg_nrf
juju integrate sdcore-udr-k8s:certificates self-signed-certificates:certificates
```

## Image

- **udr**: `ghcr.io/canonical/sdcore-udr:1.3`
<|MERGE_RESOLUTION|>--- conflicted
+++ resolved
@@ -6,15 +6,9 @@
 ## Usage
 
 ```bash
-<<<<<<< HEAD
-juju deploy mongodb-k8s --trust --channel=6/edge
-juju deploy sdcore-nrf --trust --channel=edge
-juju deploy sdcore-udr --trust --channel=edge
-=======
-juju deploy mongodb-k8s --trust --channel=5/edge
+juju deploy mongodb-k8s --trust --channel=6/beta
 juju deploy sdcore-nrf-k8s --channel=edge
 juju deploy sdcore-udr-k8s --channel=edge
->>>>>>> e7506e8b
 juju deploy self-signed-certificates --channel=beta
 juju integrate mongodb-k8s sdcore-nrf-k8s
 juju integrate mongodb-k8s sdcore-udr-k8s:database
